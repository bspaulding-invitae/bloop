package bloop

import java.util.Optional
import java.util.UUID
import java.io.File
import java.util.concurrent.{Executor, ConcurrentHashMap}
import java.util.UUID
import java.nio.file.{Files, Path}

import bloop.io.{Paths => BloopPaths}
import bloop.io.AbsolutePath
import bloop.io.ParallelOps
import bloop.io.ParallelOps.CopyMode
import bloop.tracing.BraveTracer
import bloop.logging.{ObservedLogger, Logger}
import bloop.reporter.{ProblemPerPhase, ZincReporter}
import bloop.util.{AnalysisUtils, CacheHashCode}

import xsbti.compile._
import xsbti.T2

import sbt.util.InterfaceUtil
import sbt.internal.inc.Analysis
import sbt.internal.inc.bloop.BloopZincCompiler
import sbt.internal.inc.{FreshCompilerCache, InitialChanges, Locate}
import sbt.internal.inc.bloop.internal.StopPipelining
import sbt.internal.inc.{ConcreteAnalysisContents, FileAnalysisStore}

import scala.concurrent.Promise
import scala.collection.mutable

import monix.eval.Task
import monix.execution.Scheduler
import monix.execution.CancelableFuture

case class CompileInputs(
    scalaInstance: ScalaInstance,
    compilerCache: CompilerCache,
    sources: Array[AbsolutePath],
    classpath: Array[AbsolutePath],
    oracleInputs: CompilerOracle.Inputs,
    store: IRStore,
    out: CompileOutPaths,
    baseDirectory: AbsolutePath,
    scalacOptions: Array[String],
    javacOptions: Array[String],
    compileOrder: CompileOrder,
    classpathOptions: ClasspathOptions,
    previousResult: PreviousResult,
    previousCompilerResult: Compiler.Result,
    reporter: ZincReporter,
    logger: ObservedLogger[Logger],
    mode: CompileMode,
    dependentResults: Map[File, PreviousResult],
    cancelPromise: Promise[Unit],
    tracer: BraveTracer,
    ioScheduler: Scheduler,
    ioExecutor: Executor,
    invalidatedClassFilesInDependentProjects: Set[File]
)

case class CompileOutPaths(
    analysisOut: AbsolutePath,
    externalClassesDir: AbsolutePath,
    internalReadOnlyClassesDir: AbsolutePath
) {
  lazy val internalNewClassesDir: AbsolutePath = {
    val classesDir = internalReadOnlyClassesDir.underlying
    val parentDir = classesDir.getParent()
    val classesName = externalClassesDir.underlying.getFileName()
    val newClassesName = s"${classesName}-${UUID.randomUUID}"
    AbsolutePath(
      Files.createDirectories(parentDir.resolve(newClassesName)).toRealPath()
    )
  }
}

object Compiler {
  private final class ZincClasspathEntryLookup(results: Map[File, PreviousResult])
      extends PerClasspathEntryLookup {
    override def analysis(classpathEntry: File): Optional[CompileAnalysis] = {
      InterfaceUtil.toOptional(results.get(classpathEntry)).flatMap(_.analysis())
    }

    override def definesClass(classpathEntry: File): DefinesClass = {
      Locate.definesClass(classpathEntry)
    }
  }

  private final class BloopProgress(
      reporter: ZincReporter,
      cancelPromise: Promise[Unit]
  ) extends CompileProgress {
    override def startUnit(phase: String, unitPath: String): Unit = {
      reporter.reportNextPhase(phase, new java.io.File(unitPath))
    }

    override def advance(current: Int, total: Int): Boolean = {
      val isNotCancelled = !cancelPromise.isCompleted
      if (isNotCancelled) {
        reporter.reportCompilationProgress(current.toLong, total.toLong)
      }

      isNotCancelled
    }
  }

  sealed trait Result
  object Result {
    final case object Empty extends Result with CacheHashCode
    final case class Blocked(on: List[String]) extends Result with CacheHashCode
    final case class GlobalError(problem: String) extends Result with CacheHashCode

    final case class Success(
        inputs: CompilerOracle.Inputs,
        reporter: ZincReporter,
        products: CompileProducts,
        elapsed: Long,
        backgroundTasks: CompileBackgroundTasks,
        isNoOp: Boolean
    ) extends Result
        with CacheHashCode

    final case class Failed(
        problems: List[ProblemPerPhase],
        t: Option[Throwable],
        elapsed: Long,
        backgroundTasks: CompileBackgroundTasks
    ) extends Result
        with CacheHashCode

    final case class Cancelled(
        problems: List[ProblemPerPhase],
        elapsed: Long,
        backgroundTasks: CompileBackgroundTasks
    ) extends Result
        with CacheHashCode

    object Ok {
      def unapply(result: Result): Option[Result] = result match {
        case s @ (Success(_, _, _, _, _, _) | Empty) => Some(s)
        case _ => None
      }
    }

    object NotOk {
      def unapply(result: Result): Option[Result] = result match {
        case f @ (Failed(_, _, _, _) | Cancelled(_, _, _) | Blocked(_) | GlobalError(_)) => Some(f)
        case _ => None
      }
    }
  }

  implicit val compilation = bloop.logging.DebugFilter.Compilation
  private final val supportedCompileProducts = List(".sjsir", ".nir", ".tasty")
  def compile(compileInputs: CompileInputs): Task[Result] = {
<<<<<<< HEAD
    val logger = compileInputs.logger
    val tracer = compileInputs.tracer
    val compileOut = compileInputs.out
    val cancelPromise = compileInputs.cancelPromise
    val externalClassesDir = compileOut.externalClassesDir.underlying
    val externalClassesDirPath = externalClassesDir.toString
    val readOnlyClassesDir = compileOut.internalReadOnlyClassesDir.underlying
    val readOnlyClassesDirPath = readOnlyClassesDir.toString
    val newClassesDir = compileOut.internalNewClassesDir.underlying
    val newClassesDirPath = newClassesDir.toString
    logger.debug(s"External classes directory ${externalClassesDirPath}")
    logger.debug(s"Read-only classes directory ${readOnlyClassesDirPath}")
    logger.debug(s"New rw classes directory ${newClassesDirPath}")

    val copiedPathsFromNewClassesDir = new mutable.HashSet[Path]()
    val allInvalidatedClassFilesForProject = new mutable.HashSet[File]()
    val allInvalidatedExtraCompileProducts = new mutable.HashSet[File]()
    val backgroundTasksWhenNewSuccessfulAnalysis =
      new mutable.ListBuffer[(AbsolutePath, BraveTracer) => Task[Unit]]()
    val backgroundTasksForFailedCompilation = new mutable.ListBuffer[BraveTracer => Task[Unit]]()
    def getClassFileManager(): ClassFileManager = {
      new ClassFileManager {
        import sbt.io.IO
        private[this] val invalidatedClassFilesInLastRun = new mutable.HashSet[File]
        def delete(classes: Array[File]): Unit = {
          // Add to the blacklist so that we never copy them
          allInvalidatedClassFilesForProject.++=(classes)
          val invalidatedExtraCompileProducts = classes.flatMap { classFile =>
            supportedCompileProducts.flatMap { supportedProductSuffix =>
              val productName = classFile.getName().stripSuffix(".class") + supportedProductSuffix
              val productAssociatedToClassFile = new File(classFile.getParentFile, productName)
              if (!productAssociatedToClassFile.exists()) Nil
              else List(productAssociatedToClassFile)
            }
          }
          allInvalidatedExtraCompileProducts.++=(invalidatedExtraCompileProducts)
        }

        import compileInputs.invalidatedClassFilesInDependentProjects
        def invalidatedClassFiles(): Array[File] = {
          // Invalidate class files from dependent projects + those invalidated in last incremental run
          val invalidatedClassFilesForRun = allInvalidatedClassFilesForProject.iterator.filter {
            f =>
              // A safety measure in case Zinc does not get a complete list of generated classes
              val filePath = f.getAbsolutePath
              if (!filePath.startsWith(readOnlyClassesDirPath)) true
              else {
                // Filter out invalidated files in read-only directories that exist in new classes directory
                val newFile = new File(filePath.replace(readOnlyClassesDirPath, newClassesDirPath))
                !newFile.exists
              }
          }

          (invalidatedClassFilesInDependentProjects ++ invalidatedClassFilesForRun).toArray
        }

        def generated(generatedClassFiles: Array[File]): Unit = {
          generatedClassFiles.foreach { generatedClassFile =>
            val newClassFile = generatedClassFile.getAbsolutePath
            val rebasedClassFile =
              new File(newClassFile.replace(newClassesDirPath, readOnlyClassesDirPath))
            allInvalidatedClassFilesForProject.-=(rebasedClassFile)
            supportedCompileProducts.foreach { supportedProductSuffix =>
              val productName = rebasedClassFile
                .getName()
                .stripSuffix(".class") + supportedProductSuffix
              val productAssociatedToClassFile =
                new File(rebasedClassFile.getParentFile, productName)
              if (productAssociatedToClassFile.exists())
                allInvalidatedExtraCompileProducts.-=(productAssociatedToClassFile)
            }
          }
        }

        def complete(success: Boolean): Unit = {
          if (success) {
            // Schedule copying compilation products to visible classes directory
            backgroundTasksWhenNewSuccessfulAnalysis.+=(
              (clientExternalClassesDir: AbsolutePath, clientTracer: BraveTracer) => {
                clientTracer.traceTask("copy new products to external classes dir") { _ =>
                  val config = ParallelOps
                    .CopyConfiguration(5, CopyMode.ReplaceExisting, Set.empty)
                  ParallelOps
                    .copyDirectories(config)(
                      newClassesDir,
                      clientExternalClassesDir.underlying,
                      compileInputs.ioScheduler,
                      compileInputs.logger
                    )
                    .map { walked =>
                      copiedPathsFromNewClassesDir.++=(walked.target)
                      ()
                    }
                }
              }
            )
          } else {
            // Delete all compilation products generated in the new classes directory
            backgroundTasksForFailedCompilation.+=(
              (clientTracer: BraveTracer) => {
                clientTracer.traceTask("delete class files after ") { _ =>
                  Task { BloopPaths.delete(AbsolutePath(newClassesDir)); () }
                }
              }
            )
          }
        }
      }
    }

=======
    val classesDir = compileInputs.classesDir.toFile
    val classesDirBak = compileInputs.classesDir.getParent.resolve(UUID.randomUUID().toString).toFile
>>>>>>> 625ba6f9
    def getInputs(compilers: Compilers): Inputs = {
      val options = getCompilationOptions(compileInputs)
      val setup = getSetup(compileInputs)
      Inputs.of(compilers, options, setup, compileInputs.previousResult)
    }

    def getCompilationOptions(inputs: CompileInputs): CompileOptions = {
      val sources = inputs.sources // Sources are all files
      val classpath = inputs.classpath.map(_.toFile)

      CompileOptions
        .create()
        .withClassesDirectory(newClassesDir.toFile)
        .withSources(sources.map(_.toFile))
        .withClasspath(classpath)
        .withStore(inputs.store)
        .withScalacOptions(inputs.scalacOptions)
        .withJavacOptions(inputs.javacOptions)
        .withClasspathOptions(inputs.classpathOptions)
        .withOrder(inputs.compileOrder)
    }

    def getSetup(compileInputs: CompileInputs): Setup = {
      val skip = false
      val empty = Array.empty[T2[String, String]]
      val results = compileInputs.dependentResults.+(
        readOnlyClassesDir.toFile -> compileInputs.previousResult,
        newClassesDir.toFile -> compileInputs.previousResult
      )

      val lookup = new ZincClasspathEntryLookup(results)
      val reporter = compileInputs.reporter
      val compilerCache = new FreshCompilerCache
      val cacheFile = compileInputs.baseDirectory.resolve("cache").toFile
      val incOptions = {
        val disableIncremental = java.lang.Boolean.getBoolean("bloop.zinc.disabled")
        // Don't customize class file manager bc we pass our own to the zinc APIs directly
        IncOptions.create().withEnabled(!disableIncremental)
      }

      val progress = Optional.of[CompileProgress](new BloopProgress(reporter, cancelPromise))
      val setup =
        Setup.create(lookup, skip, cacheFile, compilerCache, incOptions, reporter, progress, empty)
      // We only set the pickle promise here, but the java signal is set in `BloopHighLevelCompiler`
      compileInputs.mode match {
        case p: CompileMode.Pipelined => setup.withIrPromise(p.irs)
        case pp: CompileMode.ParallelAndPipelined => setup.withIrPromise(pp.irs)
        case _ => setup
      }
    }

    def runAggregateTasks(tasks: List[Task[Unit]]): CancelableFuture[Unit] = {
      Task
        .gatherUnordered(tasks)
        .map(_ => ())
        .runAsync(compileInputs.ioScheduler)
    }

    val start = System.nanoTime()
    val scalaInstance = compileInputs.scalaInstance
    val classpathOptions = compileInputs.classpathOptions
    val compilers = compileInputs.compilerCache.get(scalaInstance)
    val inputs = tracer.trace("creating zinc inputs")(_ => getInputs(compilers))

    // We don't need nanosecond granularity, we're happy with milliseconds
    def elapsed: Long = ((System.nanoTime() - start).toDouble / 1e6).toLong

    import ch.epfl.scala.bsp
    import scala.util.{Success, Failure}
    val reporter = compileInputs.reporter

    def cancel(): Unit = {
      // Synchronize because for some weird reason Monix seems to be running this twice
      cancelPromise.synchronized {
        // Avoid illegal state exception if client cancellation promise is completed
        if (!cancelPromise.isCompleted) {
          compileInputs.cancelPromise.success(())
        }
      }

      // Always report the compilation of a project no matter if it's completed
      reporter.reportCancelledCompilation()
    }

    val previousAnalysis = InterfaceUtil.toOption(compileInputs.previousResult.analysis())
    val previousSuccessfulProblems = previousProblemsFromSuccessfulCompilation(previousAnalysis)
    val previousProblems =
      previousProblemsFromResult(compileInputs.previousCompilerResult, previousSuccessfulProblems)

    val mode = compileInputs.mode
    val manager = getClassFileManager()
    val oracleInputs = compileInputs.oracleInputs
    reporter.reportStartCompilation(previousProblems)
    BloopZincCompiler
      .compile(inputs, mode, reporter, logger, oracleInputs, manager, tracer)
      .materialize
      .doOnCancel(Task(cancel()))
      .map {
        case Success(result) =>
          // Report end of compilation only after we have reported all warnings from previous runs
          reporter.reportEndCompilation(previousSuccessfulProblems, bsp.StatusCode.Ok)

          // Compute the results we should use for dependent compilations and new compilation runs
          val resultForDependentCompilationsInSameRun =
            PreviousResult.of(Optional.of(result.analysis()), Optional.of(result.setup()))
          val analysisForFutureCompilationRuns =
            rebaseAnalysisClassFiles(result.analysis(), readOnlyClassesDir, newClassesDir)
          val resultForFutureCompilationRuns = resultForDependentCompilationsInSameRun.withAnalysis(
            Optional.of(analysisForFutureCompilationRuns)
          )

          def updateExternalClassesDirWithReadOnly(
              clientClassesDir: AbsolutePath,
              clientTracer: BraveTracer
          ): Task[Unit] = {
            clientTracer.traceTask("update external classes dir with read-only") { _ =>
              Task {
                // Attention: blacklist must be computed inside the task!
                val invalidatedClassFiles =
                  allInvalidatedClassFilesForProject.iterator.map(_.toPath).toSet
                val invalidatedExtraProducts =
                  allInvalidatedExtraCompileProducts.iterator.map(_.toPath).toSet
                val invalidatedInThisProject = invalidatedClassFiles ++ invalidatedExtraProducts
                val blacklist = invalidatedInThisProject ++ copiedPathsFromNewClassesDir.iterator
                val config =
                  ParallelOps.CopyConfiguration(5, CopyMode.ReplaceIfMetadataMismatch, blacklist)
                val lastCopy = ParallelOps.copyDirectories(config)(
                  readOnlyClassesDir,
                  externalClassesDir,
                  compileInputs.ioScheduler,
                  compileInputs.logger
                )
                lastCopy.map(fs => ())
              }.flatten
            }
          }

          val isNoOp = previousAnalysis.exists(_ == result.analysis())
          if (isNoOp) {
            // If no-op, return previous result
            val products = CompileProducts(
              readOnlyClassesDir,
              readOnlyClassesDir,
              compileInputs.previousResult,
              compileInputs.previousResult,
              Set()
            )

            val backgroundTasks = new CompileBackgroundTasks {
              def trigger(clientClassesDir: AbsolutePath, clientTracer: BraveTracer): Task[Unit] = {
                Task.mapBoth(
                  Task(BloopPaths.delete(AbsolutePath(newClassesDir))),
                  updateExternalClassesDirWithReadOnly(clientClassesDir, clientTracer)
                )((_: Unit, _: Unit) => ())
              }
            }

            Result.Success(
              compileInputs.oracleInputs,
              compileInputs.reporter,
              products,
              elapsed,
              backgroundTasks,
              isNoOp
            )
          } else {
            val persistTask = {
              val persistOut = compileOut.analysisOut
              val setup = result.setup
              val analysis = analysisForFutureCompilationRuns
              // Important to memoize it, it's triggered by different clients
              Task(persist(persistOut, analysis, setup, tracer, logger)).memoize
            }

            // Delete all those class files that were invalidated in the external classes dir
            val allInvalidated = allInvalidatedClassFilesForProject ++ allInvalidatedExtraCompileProducts

            // Schedule the tasks to run concurrently after the compilation end
            val backgroundTasksExecution = new CompileBackgroundTasks {
              def trigger(clientClassesDir: AbsolutePath, clientTracer: BraveTracer): Task[Unit] = {
                val clientClassesDirPath = clientClassesDir.toString
                val successBackgroundTasks =
                  backgroundTasksWhenNewSuccessfulAnalysis.map(
                    f => f(clientClassesDir, clientTracer)
                  )
                val initialTasks = persistTask :: successBackgroundTasks.toList
                Task.gatherUnordered(initialTasks).flatMap { _ =>
                  // Only start these tasks after the previous IO tasks in the external dir are done
                  val firstTask =
                    updateExternalClassesDirWithReadOnly(clientClassesDir, clientTracer)
                  val secondTask = Task {
                    allInvalidated.foreach { f =>
                      val path = AbsolutePath(f.toPath)
                      val syntax = path.syntax
                      if (syntax.startsWith(readOnlyClassesDirPath)) {
                        val rebasedFile = AbsolutePath(
                          syntax.replace(readOnlyClassesDirPath, clientClassesDirPath)
                        )
                        if (rebasedFile.exists) {
                          Files.delete(rebasedFile.underlying)
                        }
                      }
                    }
                  }
                  Task.gatherUnordered(List(firstTask, secondTask)).map(_ => ())
                }
              }
            }

            val products = CompileProducts(
              readOnlyClassesDir,
              newClassesDir,
              resultForDependentCompilationsInSameRun,
              resultForFutureCompilationRuns,
              allInvalidated.toSet
            )

            Result.Success(
              compileInputs.oracleInputs,
              compileInputs.reporter,
              products,
              elapsed,
              backgroundTasksExecution,
              isNoOp
            )
          }
        case Failure(_: xsbti.CompileCancelled) =>
          reporter.reportEndCompilation(previousSuccessfulProblems, bsp.StatusCode.Cancelled)
          val backgroundTasks =
            triggerTaskForBackground(backgroundTasksForFailedCompilation.toList)
          Result.Cancelled(reporter.allProblemsPerPhase.toList, elapsed, backgroundTasks)
        case Failure(cause) =>
          reporter.reportEndCompilation(previousSuccessfulProblems, bsp.StatusCode.Error)

          cause match {
            case f: StopPipelining => Result.Blocked(f.failedProjectNames)
            case f: xsbti.CompileFailed =>
              // We cannot assert reporter.problems == f.problems, so we aggregate them together
              val reportedProblems = reporter.allProblemsPerPhase.toList
              val rawProblemsFromReporter = reportedProblems.iterator.map(_.problem).toSet
              val newProblems = f.problems().flatMap { p =>
                if (rawProblemsFromReporter.contains(p)) Nil
                else List(ProblemPerPhase(p, None))
              }
              val failedProblems = reportedProblems ++ newProblems.toList
              val backgroundTasks =
                triggerTaskForBackground(backgroundTasksForFailedCompilation.toList)
              Result.Failed(failedProblems, None, elapsed, backgroundTasks)
            case t: Throwable =>
              t.printStackTrace()
              val backgroundTasks =
                triggerTaskForBackground(backgroundTasksForFailedCompilation.toList)
              Result.Failed(Nil, Some(t), elapsed, backgroundTasks)
          }
      }
  }

  def triggerTaskForBackground(
      tasks: List[BraveTracer => Task[Unit]]
  ): CompileBackgroundTasks = {
    new CompileBackgroundTasks {
      def trigger(clientClassesDir: AbsolutePath, tracer: BraveTracer): Task[Unit] = {
        val backgroundTasks = tasks.map(f => f(tracer))
        Task.gatherUnordered(backgroundTasks).memoize.map(_ => ())
      }
    }
  }

  def analysisFrom(prev: PreviousResult): Option[CompileAnalysis] = {
    InterfaceUtil.toOption(prev.analysis())
  }

  /**
   * Returns the problems (infos/warnings) that were generated in the last
   * successful incremental compilation. These problems are material for
   * the correct handling of compiler reporters since they might be stateful
   * with the clients (e.g. BSP reporter).
   */
  def previousProblemsFromSuccessfulCompilation(
      analysis: Option[CompileAnalysis]
  ): List[ProblemPerPhase] = {
    analysis.map(prev => AnalysisUtils.problemsFrom(prev)).getOrElse(Nil)
  }

  /**
   * the problems (errors/warnings/infos) that were generated in the
   * last incremental compilation, be it successful or not. See
   * [[previousProblemsFromSuccessfulCompilation]] for an explanation of why
   * these problems are important for the bloop compilation.
   *
   * @see [[previousProblemsFromSuccessfulCompilation]]
   */
  def previousProblemsFromResult(
      result: Compiler.Result,
      previousSuccessfulProblems: List[ProblemPerPhase]
  ): List[ProblemPerPhase] = {
    result match {
      case f: Compiler.Result.Failed => f.problems
      case c: Compiler.Result.Cancelled => c.problems
      case _: Compiler.Result.Success => previousSuccessfulProblems
      case _ => Nil
    }
  }

  /**
   * Change the paths of the class files inside the analysis.
   *
   * As compiler isolation requires every process to write to an independent
   * classes directory, while still sourcing the previous class files from a
   * read-only classes directory, this method has to ensure that the next
   * user of this analysis sees that all products come from the same directory,
   * which is the new classes directory we've written to.
   *
   * Up in the bloop call stack, we make sure that we spawn a process that
   * copies all class files from the read-only classes directory to the new
   * classes directory so that the new paths in the analysis exist in the file
   * system.
   */
  def rebaseAnalysisClassFiles(
      analysis0: xsbti.compile.CompileAnalysis,
      readOnlyClassesDir: Path,
      newClassesDir: Path
  ): Analysis = {
    // Cast to the only internal analysis that we support
    val analysis = analysis0.asInstanceOf[Analysis]
    def rebase(file: File): File = {
      val filePath = file.toPath.toAbsolutePath
      if (!filePath.startsWith(readOnlyClassesDir)) file
      else {
        // Hash for class file is the same because the copy duplicates metadata
        newClassesDir.resolve(readOnlyClassesDir.relativize(filePath)).toFile
      }
    }

    val newStamps = {
      import sbt.internal.inc.Stamps
      val oldStamps = analysis.stamps
      val oldProducts = oldStamps.products.map {
        case t @ (file, _) =>
          val rebased = rebase(file)
          if (rebased == file) t else rebased -> t._2
      }
      // Changes the paths associated with the class file paths
      Stamps(oldProducts, oldStamps.sources, oldStamps.binaries)
    }

    val newRelations = {
      import sbt.internal.inc.bloop.ZincInternals
      val oldRelations = analysis.relations
      // Changes the source to class files relation
      ZincInternals.copyRelations(oldRelations, rebase(_))
    }

    analysis.copy(stamps = newStamps, relations = newRelations)
  }

  def persist(
      storeFile: AbsolutePath,
      analysis: CompileAnalysis,
      setup: MiniSetup,
      tracer: BraveTracer,
      logger: Logger
  ): Unit = {
    val label = s"Writing analysis to ${storeFile.syntax}..."
    tracer.trace(label) { _ =>
      val filter = bloop.logging.DebugFilter.Compilation
      logger.debug(label)(filter)
      FileAnalysisStore.binary(storeFile.toFile).set(ConcreteAnalysisContents(analysis, setup))
      logger.debug(s"Wrote analysis to ${storeFile.syntax}...")(filter)
    }
  }
}<|MERGE_RESOLUTION|>--- conflicted
+++ resolved
@@ -154,7 +154,6 @@
   implicit val compilation = bloop.logging.DebugFilter.Compilation
   private final val supportedCompileProducts = List(".sjsir", ".nir", ".tasty")
   def compile(compileInputs: CompileInputs): Task[Result] = {
-<<<<<<< HEAD
     val logger = compileInputs.logger
     val tracer = compileInputs.tracer
     val compileOut = compileInputs.out
@@ -265,10 +264,6 @@
       }
     }
 
-=======
-    val classesDir = compileInputs.classesDir.toFile
-    val classesDirBak = compileInputs.classesDir.getParent.resolve(UUID.randomUUID().toString).toFile
->>>>>>> 625ba6f9
     def getInputs(compilers: Compilers): Inputs = {
       val options = getCompilationOptions(compileInputs)
       val setup = getSetup(compileInputs)
